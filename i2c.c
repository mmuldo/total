#include <stdio.h>
#include <stdlib.h>
#include <string.h>
#include <math.h>

#include "pico/stdlib.h"

#include "hardware/i2c.h"
#include "hardware/pio.h"

#define I2C_CHANNEL i2c0
#define SDA_GPIO_PIN 16
#define SCL_GPIO_PIN 17
#define I2C_BAUDRATE_HZ 400000

// cs bit could be wrong
#define MS5803_14BA_ADDRESS             0x76
// this might need to be shifted righ 1 bit
#define MS5803_14BA_RESET_CMD           0x1E
#define MS5803_14BA_PROM_READ_BASE_CMD  0xA0

#define MS5803_14BA_D1_4096             0x40
#define MS5803_14BA_D2_4096             0x58

#define MS5803_14BA_ADC_READ            0x00

void ms5803_14ba_reset() {
    uint8_t buffer[2];
    uint8_t command = MS5803_14BA_RESET_CMD;
    uint8_t read_command = MS5803_14BA_PROM_READ_BASE_CMD;
    int result = PICO_ERROR_GENERIC;

    i2c_write_blocking(I2C_CHANNEL, MS5803_14BA_ADDRESS, &command, 1, false);
    printf("sending reset\n");
/*
    while (result != 1) {
        printf("attempting to read\n");
        result = i2c_write_blocking(I2C_CHANNEL, MS5803_14BA_ADDRESS, &read_command, 1, true);
        result = i2c_write_blocking(I2C_CHANNEL, MS5803_14BA_ADDRESS, &read_command, 1, false);
    }

    printf("final read result: %d\n", result);
*/
    printf("read success\n");
    
}

uint16_t ms5803_14ba_get_coefficient(uint8_t coefficient) {
    uint8_t buffer[2];
    uint8_t command = MS5803_14BA_PROM_READ_BASE_CMD + (coefficient<<1);
    i2c_write_blocking(I2C_CHANNEL, MS5803_14BA_ADDRESS, &command, 1, false);
    i2c_read_blocking(I2C_CHANNEL, MS5803_14BA_ADDRESS, buffer, 2, false);

    uint8_t high_byte = buffer[0];
    uint8_t low_byte = buffer[1];

    printf("%d = %d\n", coefficient, (high_byte<<8)+low_byte);

    return (high_byte<<8)+low_byte;
}


uint32_t ms5803_14ba_get_d1(void) {
    uint8_t buffer[3];
    uint8_t command = MS5803_14BA_D1_4096;
    uint8_t command_adc = MS5803_14BA_ADC_READ;
    i2c_write_blocking(I2C_CHANNEL, MS5803_14BA_ADDRESS, &command, 1, false);
    sleep_ms(10);
    i2c_write_blocking(I2C_CHANNEL, MS5803_14BA_ADDRESS, &command_adc, 1, false);

    i2c_read_blocking(I2C_CHANNEL, MS5803_14BA_ADDRESS, buffer, 3, false);

    uint32_t value = (buffer[0] << 16) | (buffer[1] << 8) | (buffer[2]);

    printf("d1 = %d\n", value);

    return value;
}


uint32_t ms5803_14ba_get_d2(void) {
    uint8_t buffer[3];
    uint8_t command = MS5803_14BA_D2_4096;
    uint8_t command_adc = MS5803_14BA_ADC_READ;
    i2c_write_blocking(I2C_CHANNEL, MS5803_14BA_ADDRESS, &command, 1, false);
    sleep_ms(10);
    i2c_write_blocking(I2C_CHANNEL, MS5803_14BA_ADDRESS, &command_adc, 1, false);

    i2c_read_blocking(I2C_CHANNEL, MS5803_14BA_ADDRESS, buffer, 3, false);

    uint32_t value = (buffer[0] << 16) | (buffer[1] << 8) | (buffer[2]);

    printf("d2 = %d\n", value);

    return value;
}

unsigned char crc4(unsigned int n_prom[]) 
{
 int cnt; // simple counter
 unsigned int n_rem; // crc reminder
 unsigned int crc_read; // original value of the crc
 unsigned char n_bit;
 n_rem = 0x00;
 crc_read=n_prom[7]; //save read CRC
 n_prom[7]=(0xFF00 & (n_prom[7])); //CRC byte is replaced by 0
 for (cnt = 0; cnt < 16; cnt++) // operation is performed on bytes
 { // choose LSB or MSB
 if (cnt%2==1) n_rem ^= (unsigned short) ((n_prom[cnt>>1]) & 0x00FF);
 else n_rem ^= (unsigned short) (n_prom[cnt>>1]>>8);
 for (n_bit = 8; n_bit > 0; n_bit--)
 {
 if (n_rem & (0x8000))
 {
 n_rem = (n_rem << 1) ^ 0x3000;
 }
 else
 {
 n_rem = (n_rem << 1);
 }
 }
 }
 n_rem= (0x000F & (n_rem >> 12)); // // final 4-bit reminder is CRC code
 n_prom[7]=crc_read; // restore the crc_read to its original place
 return (n_rem ^ 0x00);
} 



int main() {
    double dT, OFF,SENS, T,P;
    uint32_t D1, D2;
        
    stdio_init_all();
    while (true) {
        
        getchar_timeout_us(1000000*500);
        printf("start:");

        i2c_init(I2C_CHANNEL, I2C_BAUDRATE_HZ);
        gpio_set_function(SDA_GPIO_PIN, GPIO_FUNC_I2C);
        gpio_set_function(SCL_GPIO_PIN, GPIO_FUNC_I2C);
        gpio_pull_up(SDA_GPIO_PIN);
        gpio_pull_up(SCL_GPIO_PIN);

        sleep_us(1000);
        ms5803_14ba_reset();
            sleep_us(10000);

        unsigned int c[8];

        for (int i = 0; i < sizeof(c)/sizeof(*c); i++) {
            c[i] = ms5803_14ba_get_coefficient(i);
            
        }
        printf("calc crc: %d\n", crc4(c));
        D1 = ms5803_14ba_get_d1();
        D2 = ms5803_14ba_get_d2();
        printf("d1 = %d\n", D1);
        printf("d2 = %d\n", D2);
        
        dT=D2-c[5]*pow(2,8);
<<<<<<< HEAD
        OFF=c[2]*pow(2,16)+dT*c[4]/pow(2,7);
        SENS=c[1]*pow(2,15)+dT*c[3]/pow(2,8);

        T=(2000+(dT*c[6])/pow(2,23))/100;
        P=(((D1*SENS)/pow(2,21)-OFF)/pow(2,15))/10; 
=======
        OFF=c[2]*pow(2,17)+dT*c[4]/pow(2,6);
        SENS=c[1]*pow(2,16)+dT*c[3]/pow(2,7);

        T=(2000+(dT*c[6])/pow(2,23))/100;
        P=(((D1*SENS)/pow(2,21)-OFF)/pow(2,15))/100; 
>>>>>>> a23fd751
        
        printf("T = %.2f\n", T);
        printf("P = %.2f\n", P); 
        
        sleep_ms(5000);
    }
}

<|MERGE_RESOLUTION|>--- conflicted
+++ resolved
@@ -160,19 +160,12 @@
         printf("d2 = %d\n", D2);
         
         dT=D2-c[5]*pow(2,8);
-<<<<<<< HEAD
         OFF=c[2]*pow(2,16)+dT*c[4]/pow(2,7);
         SENS=c[1]*pow(2,15)+dT*c[3]/pow(2,8);
 
         T=(2000+(dT*c[6])/pow(2,23))/100;
         P=(((D1*SENS)/pow(2,21)-OFF)/pow(2,15))/10; 
-=======
-        OFF=c[2]*pow(2,17)+dT*c[4]/pow(2,6);
-        SENS=c[1]*pow(2,16)+dT*c[3]/pow(2,7);
 
-        T=(2000+(dT*c[6])/pow(2,23))/100;
-        P=(((D1*SENS)/pow(2,21)-OFF)/pow(2,15))/100; 
->>>>>>> a23fd751
         
         printf("T = %.2f\n", T);
         printf("P = %.2f\n", P); 
